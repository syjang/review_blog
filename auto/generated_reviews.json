--- conflicted
+++ resolved
@@ -90,12 +90,12 @@
     "timestamp": 1760920880.430281
   },
   {
-<<<<<<< HEAD
     "product_name": "웰포트 가열식 가습기",
     "filename": "review-4b25e900.md",
     "created_at": "2025-11-10T19:34:46.679295",
     "timestamp": 1762770886.679303
-=======
+  },
+  {
     "product_name": "갤럭시 워치8 리뷰",
     "filename": "review-c51bc018.md",
     "created_at": "2025-10-10T16:08:57.920139",
@@ -124,6 +124,5 @@
     "filename": "review-lg-2-f46079.md",
     "created_at": "2025-10-29T09:09:50.762866",
     "timestamp": 1761696590.762871
->>>>>>> 3f2b2209
   }
 ]